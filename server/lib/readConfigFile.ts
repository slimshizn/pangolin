import fs from "fs";
import yaml from "js-yaml";
import { configFilePath1, configFilePath2 } from "./consts";
import { z } from "zod";
import stoi from "./stoi";
import { passwordSchema } from "@server/auth/passwordSchema";
import { fromError } from "zod-validation-error";

const portSchema = z.number().positive().gt(0).lte(65535);

const getEnvOrYaml = (envVar: string) => (valFromYaml: any) => {
    return process.env[envVar] ?? valFromYaml;
};

export const configSchema = z
    .object({
        app: z.object({
            dashboard_url: z
                .string()
                .url()
                .optional()
                .pipe(z.string().url())
                .transform((url) => url.toLowerCase()),
            log_level: z
                .enum(["debug", "info", "warn", "error"])
                .optional()
                .default("info"),
            save_logs: z.boolean().optional().default(false),
            log_failed_attempts: z.boolean().optional().default(false)
        }),
        domains: z
            .record(
                z.string(),
                z.object({
                    base_domain: z
                        .string()
                        .nonempty("base_domain must not be empty")
                        .transform((url) => url.toLowerCase()),
                    cert_resolver: z.string().optional().default("letsencrypt"),
                    prefer_wildcard_cert: z.boolean().optional().default(false)
                })
            )
            .optional(),
<<<<<<< HEAD
        server: z.object({
            integration_port: portSchema
=======
        trust_proxy: z.number().int().gte(0).optional().default(1),
        secret: z
            .string()
            .optional()
            .transform(getEnvOrYaml("SERVER_SECRET"))
            .pipe(z.string().min(8))
    }),
    postgres: z
        .object({
            connection_string: z.string(),
            replicas: z
                .array(
                    z.object({
                        connection_string: z.string()
                    })
                )
>>>>>>> f300838f
                .optional()
                .default(3003)
                .transform(stoi)
                .pipe(portSchema.optional()),
            external_port: portSchema
                .optional()
                .default(3000)
                .transform(stoi)
                .pipe(portSchema),
            internal_port: portSchema
                .optional()
                .default(3001)
                .transform(stoi)
                .pipe(portSchema),
            next_port: portSchema
                .optional()
                .default(3002)
                .transform(stoi)
                .pipe(portSchema),
            internal_hostname: z
                .string()
                .optional()
                .default("pangolin")
                .transform((url) => url.toLowerCase()),
            session_cookie_name: z
                .string()
                .optional()
                .default("p_session_token"),
            resource_access_token_param: z
                .string()
                .optional()
                .default("p_token"),
            resource_access_token_headers: z
                .object({
                    id: z.string().optional().default("P-Access-Token-Id"),
                    token: z.string().optional().default("P-Access-Token")
                })
                .optional()
                .default({}),
            resource_session_request_param: z
                .string()
                .optional()
                .default("resource_session_request_param"),
            dashboard_session_length_hours: z
                .number()
                .positive()
                .gt(0)
                .optional()
                .default(720),
            resource_session_length_hours: z
                .number()
                .positive()
                .gt(0)
                .optional()
                .default(720),
            cors: z
                .object({
                    origins: z.array(z.string()).optional(),
                    methods: z.array(z.string()).optional(),
                    allowed_headers: z.array(z.string()).optional(),
                    credentials: z.boolean().optional()
                })
                .optional(),
            trust_proxy: z.boolean().optional().default(true),
            secret: z
                .string()
                .optional()
                .transform(getEnvOrYaml("SERVER_SECRET"))
                .pipe(z.string().min(8))
        }),
        postgres: z
            .object({
                connection_string: z.string(),
                replicas: z
                    .array(
                        z.object({
                            connection_string: z.string()
                        })
                    )
                    .optional()
            })
            .optional(),
        redis: z
            .object({
                host: z.string(),
                port: portSchema,
                password: z.string().optional(),
                db: z.number().int().nonnegative().optional().default(0),
                tls: z
                    .object({
                        rejectUnauthorized: z.boolean().optional().default(true)
                    })
                    .optional()
            })
            .optional(),
        traefik: z
            .object({
                http_entrypoint: z.string().optional().default("web"),
                https_entrypoint: z.string().optional().default("websecure"),
                additional_middlewares: z.array(z.string()).optional()
            })
            .optional()
            .default({}),
        gerbil: z
            .object({
                exit_node_name: z.string().optional(),
                start_port: portSchema
                    .optional()
                    .default(51820)
                    .transform(stoi)
                    .pipe(portSchema),
                base_endpoint: z
                    .string()
                    .optional()
                    .pipe(z.string())
                    .transform((url) => url.toLowerCase()),
                use_subdomain: z.boolean().optional().default(false),
                subnet_group: z.string().optional().default("100.89.137.0/20"),
                block_size: z.number().positive().gt(0).optional().default(24),
                site_block_size: z
                    .number()
                    .positive()
                    .gt(0)
                    .optional()
                    .default(30)
            })
            .optional()
            .default({}),
        orgs: z.object({
            block_size: z.number().positive().gt(0),
            subnet_group: z.string()
        }),
        rate_limits: z
            .object({
                global: z
                    .object({
                        window_minutes: z
                            .number()
                            .positive()
                            .gt(0)
                            .optional()
                            .default(1),
                        max_requests: z
                            .number()
                            .positive()
                            .gt(0)
                            .optional()
                            .default(500)
                    })
                    .optional()
                    .default({}),
                auth: z
                    .object({
                        window_minutes: z.number().positive().gt(0),
                        max_requests: z.number().positive().gt(0)
                    })
                    .optional()
            })
            .optional()
            .default({}),
        email: z
            .object({
                smtp_host: z.string().optional(),
                smtp_port: portSchema.optional(),
                smtp_user: z.string().optional(),
                smtp_pass: z.string().optional(),
                smtp_secure: z.boolean().optional(),
                smtp_tls_reject_unauthorized: z.boolean().optional(),
                no_reply: z.string().email().optional()
            })
            .optional(),
        users: z.object({
            server_admin: z.object({
                email: z
                    .string()
                    .email()
                    .optional()
                    .transform(getEnvOrYaml("USERS_SERVERADMIN_EMAIL"))
                    .pipe(z.string().email())
                    .transform((v) => v.toLowerCase()),
                password: passwordSchema
                    .optional()
                    .transform(getEnvOrYaml("USERS_SERVERADMIN_PASSWORD"))
                    .pipe(passwordSchema)
            })
        }),
        flags: z
            .object({
                require_email_verification: z.boolean().optional(),
                disable_signup_without_invite: z.boolean().optional(),
                disable_user_create_org: z.boolean().optional(),
                allow_raw_resources: z.boolean().optional(),
                allow_base_domain_resources: z.boolean().optional(),
                enable_integration_api: z.boolean().optional(),
                enable_redis: z.boolean().optional(),
                disable_local_sites: z.boolean().optional(),
                disable_basic_wireguard_sites: z.boolean().optional(),
                disable_config_managed_domains: z.boolean().optional()
            })
            .optional()
    })
    .refine(
        (data) => {
            if (data.flags?.enable_redis) {
                return data?.redis !== undefined;
            }
            return true;
        },
        {
            message:
                "If Redis is enabled, configuration details must be provided"
        }
    )
    .refine(
        (data) => {
            const keys = Object.keys(data.domains || {});
            if (data.flags?.disable_config_managed_domains) {
                return true;
            }
            if (keys.length === 0) {
                return false;
            }
            return true;
        },
        {
            message: "At least one domain must be defined"
        }
    );

export function readConfigFile() {
    const loadConfig = (configPath: string) => {
        try {
            const yamlContent = fs.readFileSync(configPath, "utf8");
            const config = yaml.load(yamlContent);
            return config;
        } catch (error) {
            if (error instanceof Error) {
                throw new Error(
                    `Error loading configuration file: ${error.message}`
                );
            }
            throw error;
        }
    };

    let environment: any;
    if (fs.existsSync(configFilePath1)) {
        environment = loadConfig(configFilePath1);
    } else if (fs.existsSync(configFilePath2)) {
        environment = loadConfig(configFilePath2);
    }

    if (process.env.APP_BASE_DOMAIN) {
        console.log(
            "You're using deprecated environment variables. Transition to the configuration file. https://docs.fossorial.io/"
        );
    }

    if (!environment) {
        throw new Error(
            "No configuration file found. Please create one. https://docs.fossorial.io/"
        );
    }

    const parsedConfig = configSchema.safeParse(environment);

    if (!parsedConfig.success) {
        const errors = fromError(parsedConfig.error);
        throw new Error(`Invalid configuration file: ${errors}`);
    }

    return parsedConfig.data;
}<|MERGE_RESOLUTION|>--- conflicted
+++ resolved
@@ -41,27 +41,8 @@
                 })
             )
             .optional(),
-<<<<<<< HEAD
         server: z.object({
             integration_port: portSchema
-=======
-        trust_proxy: z.number().int().gte(0).optional().default(1),
-        secret: z
-            .string()
-            .optional()
-            .transform(getEnvOrYaml("SERVER_SECRET"))
-            .pipe(z.string().min(8))
-    }),
-    postgres: z
-        .object({
-            connection_string: z.string(),
-            replicas: z
-                .array(
-                    z.object({
-                        connection_string: z.string()
-                    })
-                )
->>>>>>> f300838f
                 .optional()
                 .default(3003)
                 .transform(stoi)
@@ -125,7 +106,7 @@
                     credentials: z.boolean().optional()
                 })
                 .optional(),
-            trust_proxy: z.boolean().optional().default(true),
+            trust_proxy: z.number().int().gte(0).optional().default(1),
             secret: z
                 .string()
                 .optional()
@@ -152,7 +133,7 @@
                 db: z.number().int().nonnegative().optional().default(0),
                 tls: z
                     .object({
-                        rejectUnauthorized: z.boolean().optional().default(true)
+                        reject_unauthorized: z.boolean().optional().default(true)
                     })
                     .optional()
             })
