import { Router } from "express";
import config from "@server/lib/config";
import * as site from "./site";
import * as org from "./org";
import * as resource from "./resource";
import * as domain from "./domain";
import * as target from "./target";
import * as user from "./user";
import * as auth from "./auth";
import * as role from "./role";
import * as client from "./client";
import * as supporterKey from "./supporterKey";
import * as accessToken from "./accessToken";
import * as idp from "./idp";
import * as license from "./license";
import * as apiKeys from "./apiKeys";
import HttpCode from "@server/types/HttpCode";
import {
    verifyAccessTokenAccess,
    rateLimitMiddleware,
    verifySessionMiddleware,
    verifySessionUserMiddleware,
    verifyOrgAccess,
    verifySiteAccess,
    verifyResourceAccess,
    verifyTargetAccess,
    verifyRoleAccess,
    verifySetResourceUsers,
    verifyUserAccess,
    getUserOrgs,
    verifyUserIsServerAdmin,
    verifyIsLoggedInUser,
<<<<<<< HEAD
    verifyClientAccess,
    verifyApiKeyAccess,
=======
    verifyApiKeyAccess
>>>>>>> 3503cc33
} from "@server/middlewares";
import { verifyUserHasAction } from "../middlewares/verifyUserHasAction";
import { ActionsEnum } from "@server/auth/actions";
import { verifyUserIsOrgOwner } from "../middlewares/verifyUserIsOrgOwner";
import { createNewt, getNewtToken } from "./newt";
import { getOlmToken } from "./olm";
import rateLimit from "express-rate-limit";
import createHttpError from "http-errors";

// Root routes
export const unauthenticated = Router();

unauthenticated.get("/", (_, res) => {
    res.status(HttpCode.OK).json({ message: "Healthy" });
});

// Authenticated Root routes
export const authenticated = Router();
authenticated.use(verifySessionUserMiddleware);

authenticated.get(
    "/pick-org-defaults",
    org.pickOrgDefaults
);
authenticated.get("/org/checkId", org.checkId);
authenticated.put("/org", getUserOrgs, org.createOrg);

authenticated.get("/orgs", verifyUserIsServerAdmin, org.listOrgs);
authenticated.get("/user/:userId/orgs", verifyIsLoggedInUser, org.listUserOrgs);

authenticated.get(
    "/org/:orgId",
    verifyOrgAccess,
    verifyUserHasAction(ActionsEnum.getOrg),
    org.getOrg
);
authenticated.post(
    "/org/:orgId",
    verifyOrgAccess,
    verifyUserHasAction(ActionsEnum.updateOrg),
    org.updateOrg
);
authenticated.delete(
    "/org/:orgId",
    verifyOrgAccess,
    verifyUserIsOrgOwner,
    org.deleteOrg
);

authenticated.put(
    "/org/:orgId/site",
    verifyOrgAccess,
    verifyUserHasAction(ActionsEnum.createSite),
    site.createSite
);
authenticated.get(
    "/org/:orgId/sites",
    verifyOrgAccess,
    verifyUserHasAction(ActionsEnum.listSites),
    site.listSites
);
authenticated.get(
    "/org/:orgId/site/:niceId",
    verifyOrgAccess,
    verifyUserHasAction(ActionsEnum.getSite),
    site.getSite
);

authenticated.get(
    "/org/:orgId/pick-site-defaults",
    verifyOrgAccess,
    verifyUserHasAction(ActionsEnum.createSite),
    site.pickSiteDefaults
);
authenticated.get(
    "/site/:siteId",
    verifySiteAccess,
    verifyUserHasAction(ActionsEnum.getSite),
    site.getSite
);

authenticated.get(
    "/org/:orgId/pick-client-defaults",
    verifyOrgAccess,
    verifyUserHasAction(ActionsEnum.createClient),
    client.pickClientDefaults
);

authenticated.get(
    "/org/:orgId/clients",
    verifyOrgAccess,
    verifyUserHasAction(ActionsEnum.listClients),
    client.listClients
);

authenticated.get(
    "/org/:orgId/client/:clientId",
    verifyOrgAccess,
    verifyUserHasAction(ActionsEnum.getClient),
    client.getClient
);

authenticated.put(
    "/org/:orgId/client",
    verifyOrgAccess,
    verifyUserHasAction(ActionsEnum.createClient),
    client.createClient
);

authenticated.delete(
    "/client/:clientId",
    verifyClientAccess,
    verifyUserHasAction(ActionsEnum.deleteClient),
    client.deleteClient
);

authenticated.post(
    "/client/:clientId",
    verifyClientAccess, // this will check if the user has access to the client
    verifyUserHasAction(ActionsEnum.updateClient), // this will check if the user has permission to update the client
    client.updateClient
);

// authenticated.get(
//     "/site/:siteId/roles",
//     verifySiteAccess,
//     verifyUserHasAction(ActionsEnum.listSiteRoles),
//     site.listSiteRoles
// );
authenticated.post(
    "/site/:siteId",
    verifySiteAccess,
    verifyUserHasAction(ActionsEnum.updateSite),
    site.updateSite
);
authenticated.delete(
    "/site/:siteId",
    verifySiteAccess,
    verifyUserHasAction(ActionsEnum.deleteSite),
    site.deleteSite
);

authenticated.get(
    "/site/:siteId/docker/status",
    verifySiteAccess,
    verifyUserHasAction(ActionsEnum.getSite),
    site.dockerStatus
);
authenticated.get(
    "/site/:siteId/docker/online",
    verifySiteAccess,
    verifyUserHasAction(ActionsEnum.getSite),
    site.dockerOnline
);
authenticated.post(
    "/site/:siteId/docker/check",
    verifySiteAccess,
    verifyUserHasAction(ActionsEnum.getSite),
    site.checkDockerSocket
);
authenticated.post(
    "/site/:siteId/docker/trigger",
    verifySiteAccess,
    verifyUserHasAction(ActionsEnum.getSite),
    site.triggerFetchContainers
);
authenticated.get(
    "/site/:siteId/docker/containers",
    verifySiteAccess,
    verifyUserHasAction(ActionsEnum.getSite),
    site.listContainers
);

authenticated.put(
    "/org/:orgId/site/:siteId/resource",
    verifyOrgAccess,
    verifyUserHasAction(ActionsEnum.createResource),
    resource.createResource
);

authenticated.get(
    "/site/:siteId/resources",
    verifyUserHasAction(ActionsEnum.listResources),
    resource.listResources
);

authenticated.get(
    "/org/:orgId/resources",
    verifyOrgAccess,
    verifyUserHasAction(ActionsEnum.listResources),
    resource.listResources
);

authenticated.get(
    "/org/:orgId/domains",
    verifyOrgAccess,
    verifyUserHasAction(ActionsEnum.listOrgDomains),
    domain.listDomains
);

authenticated.get(
    "/org/:orgId/invitations",
    verifyOrgAccess,
    verifyUserHasAction(ActionsEnum.listInvitations),
    user.listInvitations
);

authenticated.delete(
    "/org/:orgId/invitations/:inviteId",
    verifyOrgAccess,
    verifyUserHasAction(ActionsEnum.removeInvitation),
    user.removeInvitation
);

authenticated.post(
    "/org/:orgId/create-invite",
    verifyOrgAccess,
    verifyUserHasAction(ActionsEnum.inviteUser),
    user.inviteUser
); // maybe make this /invite/create instead
unauthenticated.post("/invite/accept", user.acceptInvite); // this is supposed to be unauthenticated

authenticated.get(
    "/resource/:resourceId/roles",
    verifyResourceAccess,
    verifyUserHasAction(ActionsEnum.listResourceRoles),
    resource.listResourceRoles
);

authenticated.get(
    "/resource/:resourceId/users",
    verifyResourceAccess,
    verifyUserHasAction(ActionsEnum.listResourceUsers),
    resource.listResourceUsers
);

authenticated.get(
    "/resource/:resourceId",
    verifyResourceAccess,
    verifyUserHasAction(ActionsEnum.getResource),
    resource.getResource
);
authenticated.post(
    "/resource/:resourceId",
    verifyResourceAccess,
    verifyUserHasAction(ActionsEnum.updateResource),
    resource.updateResource
);
authenticated.delete(
    "/resource/:resourceId",
    verifyResourceAccess,
    verifyUserHasAction(ActionsEnum.deleteResource),
    resource.deleteResource
);

authenticated.put(
    "/resource/:resourceId/target",
    verifyResourceAccess,
    verifyUserHasAction(ActionsEnum.createTarget),
    target.createTarget
);
authenticated.get(
    "/resource/:resourceId/targets",
    verifyResourceAccess,
    verifyUserHasAction(ActionsEnum.listTargets),
    target.listTargets
);

authenticated.put(
    "/resource/:resourceId/rule",
    verifyResourceAccess,
    verifyUserHasAction(ActionsEnum.createResourceRule),
    resource.createResourceRule
);
authenticated.get(
    "/resource/:resourceId/rules",
    verifyResourceAccess,
    verifyUserHasAction(ActionsEnum.listResourceRules),
    resource.listResourceRules
);
authenticated.post(
    "/resource/:resourceId/rule/:ruleId",
    verifyResourceAccess,
    verifyUserHasAction(ActionsEnum.updateResourceRule),
    resource.updateResourceRule
);
authenticated.delete(
    "/resource/:resourceId/rule/:ruleId",
    verifyResourceAccess,
    verifyUserHasAction(ActionsEnum.deleteResourceRule),
    resource.deleteResourceRule
);

authenticated.get(
    "/target/:targetId",
    verifyTargetAccess,
    verifyUserHasAction(ActionsEnum.getTarget),
    target.getTarget
);
authenticated.post(
    "/target/:targetId",
    verifyTargetAccess,
    verifyUserHasAction(ActionsEnum.updateTarget),
    target.updateTarget
);
authenticated.delete(
    "/target/:targetId",
    verifyTargetAccess,
    verifyUserHasAction(ActionsEnum.deleteTarget),
    target.deleteTarget
);

authenticated.put(
    "/org/:orgId/role",
    verifyOrgAccess,
    verifyUserHasAction(ActionsEnum.createRole),
    role.createRole
);
authenticated.get(
    "/org/:orgId/roles",
    verifyOrgAccess,
    verifyUserHasAction(ActionsEnum.listRoles),
    role.listRoles
);
// authenticated.get(
//     "/role/:roleId",
//     verifyRoleAccess,
//     verifyUserInRole,
//     verifyUserHasAction(ActionsEnum.getRole),
//     role.getRole
// );
// authenticated.post(
//     "/role/:roleId",
//     verifyRoleAccess,
//     verifyUserHasAction(ActionsEnum.updateRole),
//     role.updateRole
// );
authenticated.delete(
    "/role/:roleId",
    verifyRoleAccess,
    verifyUserHasAction(ActionsEnum.deleteRole),
    role.deleteRole
);
authenticated.post(
    "/role/:roleId/add/:userId",
    verifyRoleAccess,
    verifyUserAccess,
    verifyUserHasAction(ActionsEnum.addUserRole),
    user.addUserRole
);

// authenticated.put(
//     "/role/:roleId/site",
//     verifyRoleAccess,
//     verifyUserInRole,
//     verifyUserHasAction(ActionsEnum.addRoleSite),
//     role.addRoleSite
// );
// authenticated.delete(
//     "/role/:roleId/site",
//     verifyRoleAccess,
//     verifyUserInRole,
//     verifyUserHasAction(ActionsEnum.removeRoleSite),
//     role.removeRoleSite
// );
// authenticated.get(
//     "/role/:roleId/sites",
//     verifyRoleAccess,
//     verifyUserInRole,
//     verifyUserHasAction(ActionsEnum.listRoleSites),
//     role.listRoleSites
// );

authenticated.post(
    "/resource/:resourceId/roles",
    verifyResourceAccess,
    verifyRoleAccess,
    verifyUserHasAction(ActionsEnum.setResourceRoles),
    resource.setResourceRoles
);

authenticated.post(
    "/resource/:resourceId/users",
    verifyResourceAccess,
    verifySetResourceUsers,
    verifyUserHasAction(ActionsEnum.setResourceUsers),
    resource.setResourceUsers
);

authenticated.post(
    `/resource/:resourceId/password`,
    verifyResourceAccess,
    verifyUserHasAction(ActionsEnum.setResourcePassword),
    resource.setResourcePassword
);

authenticated.post(
    `/resource/:resourceId/pincode`,
    verifyResourceAccess,
    verifyUserHasAction(ActionsEnum.setResourcePincode),
    resource.setResourcePincode
);

authenticated.post(
    `/resource/:resourceId/whitelist`,
    verifyResourceAccess,
    verifyUserHasAction(ActionsEnum.setResourceWhitelist),
    resource.setResourceWhitelist
);

authenticated.get(
    `/resource/:resourceId/whitelist`,
    verifyResourceAccess,
    verifyUserHasAction(ActionsEnum.getResourceWhitelist),
    resource.getResourceWhitelist
);

authenticated.post(
    `/resource/:resourceId/transfer`,
    verifyResourceAccess,
    verifyUserHasAction(ActionsEnum.updateResource),
    resource.transferResource
);

authenticated.post(
    `/resource/:resourceId/access-token`,
    verifyResourceAccess,
    verifyUserHasAction(ActionsEnum.generateAccessToken),
    accessToken.generateAccessToken
);

authenticated.delete(
    `/access-token/:accessTokenId`,
    verifyAccessTokenAccess,
    verifyUserHasAction(ActionsEnum.deleteAcessToken),
    accessToken.deleteAccessToken
);

authenticated.get(
    `/org/:orgId/access-tokens`,
    verifyOrgAccess,
    verifyUserHasAction(ActionsEnum.listAccessTokens),
    accessToken.listAccessTokens
);

authenticated.get(
    `/resource/:resourceId/access-tokens`,
    verifyResourceAccess,
    verifyUserHasAction(ActionsEnum.listAccessTokens),
    accessToken.listAccessTokens
);

authenticated.get(`/org/:orgId/overview`, verifyOrgAccess, org.getOrgOverview);

authenticated.post(
    `/supporter-key/validate`,
    supporterKey.validateSupporterKey
);
authenticated.post(`/supporter-key/hide`, supporterKey.hideSupporterKey);

unauthenticated.get("/resource/:resourceId/auth", resource.getResourceAuthInfo);

// authenticated.get(
//     "/role/:roleId/resources",
//     verifyRoleAccess,
//     verifyUserInRole,
//     verifyUserHasAction(ActionsEnum.listRoleResources),
//     role.listRoleResources
// );
// authenticated.put(
//     "/role/:roleId/action",
//     verifyRoleAccess,
//     verifyUserInRole,
//     verifyUserHasAction(ActionsEnum.addRoleAction),
//     role.addRoleAction
// );
// authenticated.delete(
//     "/role/:roleId/action",
//     verifyRoleAccess,
//     verifyUserInRole,
//     verifyUserHasAction(ActionsEnum.removeRoleAction),
//     role.removeRoleAction
// );
// authenticated.get(
//     "/role/:roleId/actions",
//     verifyRoleAccess,
//     verifyUserInRole,
//     verifyUserHasAction(ActionsEnum.listRoleActions),
//     role.listRoleActions
// );

unauthenticated.get("/user", verifySessionMiddleware, user.getUser);

authenticated.get("/users", verifyUserIsServerAdmin, user.adminListUsers);
authenticated.delete(
    "/user/:userId",
    verifyUserIsServerAdmin,
    user.adminRemoveUser
);

authenticated.put(
    "/org/:orgId/user",
    verifyOrgAccess,
    verifyUserHasAction(ActionsEnum.createOrgUser),
    user.createOrgUser
);

authenticated.get("/org/:orgId/user/:userId", verifyOrgAccess, user.getOrgUser);

authenticated.get(
    "/org/:orgId/users",
    verifyOrgAccess,
    verifyUserHasAction(ActionsEnum.listUsers),
    user.listUsers
);
authenticated.delete(
    "/org/:orgId/user/:userId",
    verifyOrgAccess,
    verifyUserAccess,
    verifyUserHasAction(ActionsEnum.removeUser),
    user.removeUserOrg
);

// authenticated.put(
//     "/user/:userId/site",
//     verifySiteAccess,
//     verifyUserAccess,
//     verifyUserHasAction(ActionsEnum.addRoleSite),
//     role.addRoleSite
// );
// authenticated.delete(
//     "/user/:userId/site",
//     verifySiteAccess,
//     verifyUserAccess,
//     verifyUserHasAction(ActionsEnum.removeRoleSite),
//     role.removeRoleSite
// );
// authenticated.put(
//     "/org/:orgId/user/:userId/action",
//     verifyOrgAccess,
//     verifyUserAccess,
//     verifyUserHasAction(ActionsEnum.addRoleAction),
//     role.addRoleAction
// );
// authenticated.delete(
//     "/org/:orgId/user/:userId/action",
//     verifyOrgAccess,
//     verifyUserAccess,
//     verifyUserHasAction(ActionsEnum.removeRoleAction),
//     role.removeRoleAction
// );

// authenticated.put(
//     "/newt",
//     verifyUserHasAction(ActionsEnum.createNewt),
//     createNewt
// );

authenticated.put(
    "/idp/oidc",
    verifyUserIsServerAdmin,
    // verifyUserHasAction(ActionsEnum.createIdp),
    idp.createOidcIdp
);

authenticated.post(
    "/idp/:idpId/oidc",
    verifyUserIsServerAdmin,
    idp.updateOidcIdp
);

authenticated.delete("/idp/:idpId", verifyUserIsServerAdmin, idp.deleteIdp);

authenticated.get("/idp", verifyUserIsServerAdmin, idp.listIdps);

authenticated.get("/idp/:idpId", verifyUserIsServerAdmin, idp.getIdp);

authenticated.put(
    "/idp/:idpId/org/:orgId",
    verifyUserIsServerAdmin,
    idp.createIdpOrgPolicy
);

authenticated.post(
    "/idp/:idpId/org/:orgId",
    verifyUserIsServerAdmin,
    idp.updateIdpOrgPolicy
);

authenticated.delete(
    "/idp/:idpId/org/:orgId",
    verifyUserIsServerAdmin,
    idp.deleteIdpOrgPolicy
);

authenticated.get(
    "/idp/:idpId/org",
    verifyUserIsServerAdmin,
    idp.listIdpOrgPolicies
);

authenticated.get("/idp", idp.listIdps); // anyone can see this; it's just a list of idp names and ids
authenticated.get("/idp/:idpId", verifyUserIsServerAdmin, idp.getIdp);

authenticated.post(
    "/license/activate",
    verifyUserIsServerAdmin,
    license.activateLicense
);

authenticated.get(
    "/license/keys",
    verifyUserIsServerAdmin,
    license.listLicenseKeys
);

authenticated.delete(
    "/license/:licenseKey",
    verifyUserIsServerAdmin,
    license.deleteLicenseKey
);

authenticated.post(
    "/license/recheck",
    verifyUserIsServerAdmin,
    license.recheckStatus
);

authenticated.get(
    `/api-key/:apiKeyId`,
    verifyUserIsServerAdmin,
    apiKeys.getApiKey
);

authenticated.put(
    `/api-key`,
    verifyUserIsServerAdmin,
    apiKeys.createRootApiKey
);

authenticated.delete(
    `/api-key/:apiKeyId`,
    verifyUserIsServerAdmin,
    apiKeys.deleteApiKey
);

authenticated.get(
    `/api-keys`,
    verifyUserIsServerAdmin,
    apiKeys.listRootApiKeys
);

authenticated.get(
    `/api-key/:apiKeyId/actions`,
    verifyUserIsServerAdmin,
    apiKeys.listApiKeyActions
);

authenticated.post(
    `/api-key/:apiKeyId/actions`,
    verifyUserIsServerAdmin,
    apiKeys.setApiKeyActions
);

authenticated.get(
    `/org/:orgId/api-keys`,
    verifyOrgAccess,
    verifyUserHasAction(ActionsEnum.listApiKeys),
    apiKeys.listOrgApiKeys
);

authenticated.post(
    `/org/:orgId/api-key/:apiKeyId/actions`,
    verifyOrgAccess,
    verifyApiKeyAccess,
    verifyUserHasAction(ActionsEnum.setApiKeyActions),
    apiKeys.setApiKeyActions
);

authenticated.get(
    `/org/:orgId/api-key/:apiKeyId/actions`,
    verifyOrgAccess,
    verifyApiKeyAccess,
    verifyUserHasAction(ActionsEnum.listApiKeyActions),
    apiKeys.listApiKeyActions
);

authenticated.put(
    `/org/:orgId/api-key`,
    verifyOrgAccess,
    verifyUserHasAction(ActionsEnum.createApiKey),
    apiKeys.createOrgApiKey
);

authenticated.delete(
    `/org/:orgId/api-key/:apiKeyId`,
    verifyOrgAccess,
    verifyApiKeyAccess,
    verifyUserHasAction(ActionsEnum.deleteApiKey),
    apiKeys.deleteOrgApiKey
);

authenticated.get(
    `/org/:orgId/api-key/:apiKeyId`,
    verifyOrgAccess,
    verifyApiKeyAccess,
    verifyUserHasAction(ActionsEnum.getApiKey),
    apiKeys.getApiKey
);

// Auth routes
export const authRouter = Router();
unauthenticated.use("/auth", authRouter);
authRouter.use(
    rateLimitMiddleware({
        windowMin:
            config.getRawConfig().rate_limits.auth?.window_minutes ||
            config.getRawConfig().rate_limits.global.window_minutes,
        max:
            config.getRawConfig().rate_limits.auth?.max_requests ||
            config.getRawConfig().rate_limits.global.max_requests,
        type: "IP_AND_PATH"
    })
);

authRouter.put("/signup", auth.signup);
authRouter.post("/login", auth.login);
authRouter.post("/logout", auth.logout);
authRouter.post("/newt/get-token", getNewtToken);
authRouter.post("/olm/get-token", getOlmToken);

authRouter.post("/2fa/enable", verifySessionUserMiddleware, auth.verifyTotp);
authRouter.post(
    "/2fa/request",
    verifySessionUserMiddleware,
    auth.requestTotpSecret
);
authRouter.post("/2fa/disable", verifySessionUserMiddleware, auth.disable2fa);
authRouter.post("/verify-email", verifySessionMiddleware, auth.verifyEmail);

authRouter.post(
    "/verify-email/request",
    verifySessionMiddleware,
    rateLimit({
        windowMs: 15 * 60 * 1000,
        max: 3,
        keyGenerator: (req) => `requestEmailVerificationCode:${req.body.email}`,
        handler: (req, res, next) => {
            const message = `You can only request an email verification code ${3} times every ${15} minutes. Please try again later.`;
            return next(createHttpError(HttpCode.TOO_MANY_REQUESTS, message));
        }
    }),
    auth.requestEmailVerificationCode
);

// authRouter.post(
//     "/change-password",
//     verifySessionUserMiddleware,
//     auth.changePassword
// );

authRouter.post(
    "/reset-password/request",
    rateLimit({
        windowMs: 15 * 60 * 1000,
        max: 3,
        keyGenerator: (req) => `requestPasswordReset:${req.body.email}`,
        handler: (req, res, next) => {
            const message = `You can only request a password reset ${3} times every ${15} minutes. Please try again later.`;
            return next(createHttpError(HttpCode.TOO_MANY_REQUESTS, message));
        }
    }),
    auth.requestPasswordReset
);

authRouter.post("/reset-password/", auth.resetPassword);

authRouter.post("/resource/:resourceId/password", resource.authWithPassword);
authRouter.post("/resource/:resourceId/pincode", resource.authWithPincode);

authRouter.post(
    "/resource/:resourceId/whitelist",
    rateLimit({
        windowMs: 15 * 60 * 1000,
        max: 10,
        keyGenerator: (req) => `authWithWhitelist:${req.body.email}`,
        handler: (req, res, next) => {
            const message = `You can only request an email OTP ${10} times every ${15} minutes. Please try again later.`;
            return next(createHttpError(HttpCode.TOO_MANY_REQUESTS, message));
        }
    }),
    resource.authWithWhitelist
);

authRouter.post(
    "/resource/:resourceId/access-token",
    resource.authWithAccessToken
);

authRouter.post("/access-token", resource.authWithAccessToken);

authRouter.post("/idp/:idpId/oidc/generate-url", idp.generateOidcUrl);

authRouter.post("/idp/:idpId/oidc/validate-callback", idp.validateOidcCallback);<|MERGE_RESOLUTION|>--- conflicted
+++ resolved
@@ -30,12 +30,8 @@
     getUserOrgs,
     verifyUserIsServerAdmin,
     verifyIsLoggedInUser,
-<<<<<<< HEAD
     verifyClientAccess,
     verifyApiKeyAccess,
-=======
-    verifyApiKeyAccess
->>>>>>> 3503cc33
 } from "@server/middlewares";
 import { verifyUserHasAction } from "../middlewares/verifyUserHasAction";
 import { ActionsEnum } from "@server/auth/actions";
