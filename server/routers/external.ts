import { Router } from "express";
import * as site from "./site";
import * as org from "./org";
import * as resource from "./resource";
import * as target from "./target";
import * as user from "./user";
import * as auth from "./auth";
import * as role from "./role";
import HttpCode from "@server/types/HttpCode";
import {
    rateLimitMiddleware,
    verifySessionMiddleware,
    verifySessionUserMiddleware,
} from "@server/middlewares";
import {
    verifyOrgAccess,
    getUserOrgs,
    verifySiteAccess,
    verifyResourceAccess,
    verifyTargetAccess,
    verifyRoleAccess,
    verifySuperuser,
    verifyUserInRole,
    verifyUserAccess
} from "./auth";

// Root routes
export const unauthenticated = Router();

unauthenticated.get("/", (_, res) => {
    res.status(HttpCode.OK).json({ message: "Healthy" });
});

// Authenticated Root routes
export const authenticated = Router();
authenticated.use(verifySessionUserMiddleware);

authenticated.put("/org", getUserOrgs, org.createOrg);
authenticated.get("/orgs", getUserOrgs, org.listOrgs); // TODO we need to check the orgs here
authenticated.get("/org/:orgId", verifyOrgAccess, org.getOrg);
authenticated.post("/org/:orgId", verifyOrgAccess, org.updateOrg);
authenticated.delete("/org/:orgId", verifyOrgAccess, org.deleteOrg);

authenticated.put("/org/:orgId/site", verifyOrgAccess, site.createSite);
authenticated.get("/org/:orgId/sites", verifyOrgAccess, site.listSites);
authenticated.get("/site/:siteId", verifySiteAccess, site.getSite);
authenticated.get("/site/:siteId/roles", verifySiteAccess, site.listSiteRoles);
authenticated.post("/site/:siteId", verifySiteAccess, site.updateSite);
authenticated.delete("/site/:siteId", verifySiteAccess, site.deleteSite);

authenticated.put(
    "/org/:orgId/site/:siteId/resource",
    verifyOrgAccess,
    resource.createResource,
);
authenticated.get("/site/:siteId/resources", resource.listResources);
authenticated.get(
    "/org/:orgId/resources",
    verifyOrgAccess,
    resource.listResources,
);
authenticated.get(
    "/resource/:resourceId/roles",
    verifyResourceAccess,
    resource.listResourceRoles,
);
authenticated.get(
    "/resource/:resourceId",
    verifyResourceAccess,
    resource.getResource,
);
authenticated.post(
    "/resource/:resourceId",
    verifyResourceAccess,
    resource.updateResource,
);
authenticated.delete(
    "/resource/:resourceId",
    verifyResourceAccess,
    resource.deleteResource,
);

authenticated.put(
    "/resource/:resourceId/target",
    verifyResourceAccess,
    target.createTarget,
);
authenticated.get(
    "/resource/:resourceId/targets",
    verifyResourceAccess,
    target.listTargets,
);
authenticated.get("/target/:targetId", verifyTargetAccess, target.getTarget);
authenticated.post(
    "/target/:targetId",
    verifyTargetAccess,
    target.updateTarget,
);
authenticated.delete(
    "/target/:targetId",
    verifyTargetAccess,
    target.deleteTarget,
);

<<<<<<< HEAD
authenticated.get("/users", user.listUsers);
// authenticated.get("/org/:orgId/users", user.???); // TODO: Implement this
unauthenticated.get("/user", verifySessionMiddleware, user.getUser);
// authenticated.get("/user/:userId", user.getUser);
authenticated.delete("/user/:userId", user.deleteUser);
=======
authenticated.put(
    "/org/:orgId/role",
    verifyOrgAccess,
    verifySuperuser,
    role.createRole,
);
authenticated.get("/org/:orgId/roles", verifyOrgAccess, role.listRoles);
authenticated.get("/role/:roleId", verifyRoleAccess, verifyUserInRole, role.getRole);
authenticated.post(
    "/role/:roleId",
    verifyRoleAccess,
    verifySuperuser,
    role.updateRole,
);
authenticated.delete(
    "/role/:roleId",
    verifyRoleAccess,
    verifySuperuser,
    role.deleteRole,
);

authenticated.put(
    "/role/:roleId/site",
    verifyRoleAccess,
    verifyUserInRole,
    role.addRoleSite,
);
authenticated.delete(
    "/role/:roleId/site",
    verifyRoleAccess,
    verifyUserInRole,
    role.removeRoleSite,
);
authenticated.get(
    "/role/:roleId/sites",
    verifyRoleAccess,
    verifyUserInRole,
    role.listRoleSites,
);
authenticated.put(
    "/role/:roleId/resource",
    verifyRoleAccess,
    verifyUserInRole,
    role.addRoleResource,
);
authenticated.delete(
    "/role/:roleId/resource",
    verifyRoleAccess,
    verifyUserInRole,
    role.removeRoleResource,
);
authenticated.get(
    "/role/:roleId/resources",
    verifyRoleAccess,
    verifyUserInRole,
    role.listRoleResources,
);
authenticated.put(
    "/role/:roleId/action",
    verifyRoleAccess,
    verifyUserInRole,
    role.addRoleAction,
);
authenticated.delete(
    "/role/:roleId/action",
    verifyRoleAccess,
    verifyUserInRole,
    verifySuperuser,
    role.removeRoleAction,
);
authenticated.get(
    "/role/:roleId/actions",
    verifyRoleAccess,
    verifyUserInRole,
    verifySuperuser,
    role.listRoleActions,
);

authenticated.get("/user", user.getUser);
authenticated.get("/org/:orgId/users", verifyOrgAccess, user.listUsers);
authenticated.delete("/org/:orgId/user/:userId", verifyOrgAccess, verifyUserAccess, user.removeUserOrg);
authenticated.put("/org/:orgId/user/:userId", verifyOrgAccess, verifyUserAccess, user.addUserOrg);

authenticated.put(
    "/user/:userId/site",
    verifySiteAccess,
    verifyUserAccess,
    role.addRoleSite,
);
authenticated.delete(
    "/user/:userId/site",
    verifySiteAccess,
    verifyUserAccess,
    role.removeRoleSite,
);
authenticated.put(
    "/user/:userId/resource",
    verifyResourceAccess,
    verifyUserAccess,
    role.addRoleResource,
);
authenticated.delete(
    "/user/:userId/resource",
    verifyResourceAccess,
    verifyUserAccess,
    role.removeRoleResource,
);
authenticated.put(
    "/org/:orgId/user/:userId/action",
    verifyOrgAccess,
    verifyUserAccess,
    verifySuperuser,
    role.addRoleAction,
);
authenticated.delete(
    "/org/:orgId/user/:userId/action",
    verifyOrgAccess,
    verifyUserAccess,
    verifySuperuser,
    role.removeRoleAction,
);
>>>>>>> 4facb91d

// Auth routes
export const authRouter = Router();
unauthenticated.use("/auth", authRouter);
authRouter.use(
    rateLimitMiddleware({
        windowMin: 10,
        max: 15,
        type: "IP_AND_PATH",
    }),
);

authRouter.put("/signup", auth.signup);
authRouter.post("/login", auth.login);
authRouter.post("/logout", auth.logout);
authRouter.post("/2fa/enable", verifySessionUserMiddleware, auth.verifyTotp);
authRouter.post(
    "/2fa/request",
    verifySessionUserMiddleware,
    auth.requestTotpSecret,
);
authRouter.post("/2fa/disable", verifySessionUserMiddleware, auth.disable2fa);
authRouter.post("/verify-email", verifySessionMiddleware, auth.verifyEmail);
authRouter.post(
    "/verify-email/request",
    verifySessionMiddleware,
    auth.requestEmailVerificationCode,
);
authRouter.post(
    "/change-password",
    verifySessionUserMiddleware,
    auth.changePassword,
);
authRouter.post("/reset-password/request", auth.requestPasswordReset);
authRouter.post("/reset-password/", auth.resetPassword);<|MERGE_RESOLUTION|>--- conflicted
+++ resolved
@@ -21,7 +21,7 @@
     verifyRoleAccess,
     verifySuperuser,
     verifyUserInRole,
-    verifyUserAccess
+    verifyUserAccess,
 } from "./auth";
 
 // Root routes
@@ -102,13 +102,11 @@
     target.deleteTarget,
 );
 
-<<<<<<< HEAD
 authenticated.get("/users", user.listUsers);
 // authenticated.get("/org/:orgId/users", user.???); // TODO: Implement this
 unauthenticated.get("/user", verifySessionMiddleware, user.getUser);
 // authenticated.get("/user/:userId", user.getUser);
 authenticated.delete("/user/:userId", user.deleteUser);
-=======
 authenticated.put(
     "/org/:orgId/role",
     verifyOrgAccess,
@@ -116,7 +114,12 @@
     role.createRole,
 );
 authenticated.get("/org/:orgId/roles", verifyOrgAccess, role.listRoles);
-authenticated.get("/role/:roleId", verifyRoleAccess, verifyUserInRole, role.getRole);
+authenticated.get(
+    "/role/:roleId",
+    verifyRoleAccess,
+    verifyUserInRole,
+    role.getRole,
+);
 authenticated.post(
     "/role/:roleId",
     verifyRoleAccess,
@@ -189,8 +192,18 @@
 
 authenticated.get("/user", user.getUser);
 authenticated.get("/org/:orgId/users", verifyOrgAccess, user.listUsers);
-authenticated.delete("/org/:orgId/user/:userId", verifyOrgAccess, verifyUserAccess, user.removeUserOrg);
-authenticated.put("/org/:orgId/user/:userId", verifyOrgAccess, verifyUserAccess, user.addUserOrg);
+authenticated.delete(
+    "/org/:orgId/user/:userId",
+    verifyOrgAccess,
+    verifyUserAccess,
+    user.removeUserOrg,
+);
+authenticated.put(
+    "/org/:orgId/user/:userId",
+    verifyOrgAccess,
+    verifyUserAccess,
+    user.addUserOrg,
+);
 
 authenticated.put(
     "/user/:userId/site",
@@ -230,7 +243,6 @@
     verifySuperuser,
     role.removeRoleAction,
 );
->>>>>>> 4facb91d
 
 // Auth routes
 export const authRouter = Router();
