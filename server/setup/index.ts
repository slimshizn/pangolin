--- conflicted
+++ resolved
@@ -1,20 +1,13 @@
 import { ensureActions } from "./ensureActions";
 import { copyInConfig } from "./copyInConfig";
-<<<<<<< HEAD
 import logger from "@server/logger";
 import { runMigrations } from "./migrations";
-
-export async function runSetupFunctions() {
-    logger.info(`Setup for version ${process.env.APP_VERSION}`);
-    await runMigrations(); // run the migrations       
-    await ensureActions(); // make sure all of the actions are in the db and the roles
-    await copyInConfig(); // copy in the config to the db as needed
-=======
 import { setupServerAdmin } from "./setupServerAdmin";
-import logger from "@server/logger";
 
 export async function runSetupFunctions() {
     try {
+        logger.info(`Setup for version ${process.env.APP_VERSION}`);
+        await runMigrations(); // run the migrations
         await copyInConfig(); // copy in the config to the db as needed
         await setupServerAdmin();
         await ensureActions(); // make sure all of the actions are in the db and the roles
@@ -22,5 +15,4 @@
         logger.error("Error running setup functions", error);
         process.exit(1);
     }
->>>>>>> 4cdaa9b5
 }