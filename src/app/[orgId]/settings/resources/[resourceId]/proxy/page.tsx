--- conflicted
+++ resolved
@@ -72,11 +72,8 @@
     CollapsibleContent,
     CollapsibleTrigger
 } from "@app/components/ui/collapsible";
-<<<<<<< HEAD
+import { ContainersSelector } from "@app/components/ContainersSelector";
 import { useTranslations } from "next-intl";
-=======
-import { ContainersSelector } from "@app/components/ContainersSelector";
->>>>>>> 17919192
 
 const addTargetSchema = z.object({
     ip: z.string().refine(isTargetValid),
@@ -768,13 +765,8 @@
                                     control={addTargetForm.control}
                                     name="ip"
                                     render={({ field }) => (
-<<<<<<< HEAD
-                                        <FormItem>
+                                        <FormItem className="relative">
                                             <FormLabel>{t('targetAddr')}</FormLabel>
-=======
-                                        <FormItem className="relative">
-                                            <FormLabel>IP / Hostname</FormLabel>
->>>>>>> 17919192
                                             <FormControl>
                                                 <Input id="ip" {...field} />
                                             </FormControl>
