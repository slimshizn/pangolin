--- conflicted
+++ resolved
@@ -64,37 +64,8 @@
 } from "@app/components/ui/breadcrumb";
 import Link from "next/link";
 import { QRCodeCanvas } from "qrcode.react";
-<<<<<<< HEAD
-
-const createSiteFormSchema = z
-    .object({
-        name: z
-            .string()
-            .min(2, { message: "Name must be at least 2 characters." })
-            .max(30, {
-                message: "Name must not be longer than 30 characters."
-            }),
-        method: z.enum(["newt", "wireguard", "local"]),
-        copied: z.boolean(),
-        clientAddress: z.string().optional()
-    })
-    .refine(
-        (data) => {
-            if (data.method !== "local") {
-                return data.copied;
-            }
-            return true;
-        },
-        {
-            message: "Please confirm that you have copied the config.",
-            path: ["copied"]
-        }
-    );
-
-type CreateSiteFormValues = z.infer<typeof createSiteFormSchema>;
-=======
+
 import { useTranslations } from "next-intl";
->>>>>>> 8d651cd4
 
 type SiteType = "newt" | "wireguard" | "local";
 
@@ -140,7 +111,8 @@
                     message: t('nameMax', {len: 30})
                 }),
             method: z.enum(["newt", "wireguard", "local"]),
-            copied: z.boolean()
+            copied: z.boolean(),
+            clientAddress: z.string().optional()
         })
         .refine(
             (data) => {
