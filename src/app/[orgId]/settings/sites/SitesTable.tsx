"use client";

import { ColumnDef } from "@tanstack/react-table";
import { SitesDataTable } from "./SitesDataTable";
import {
    DropdownMenu,
    DropdownMenuContent,
    DropdownMenuItem,
    DropdownMenuTrigger
} from "@app/components/ui/dropdown-menu";
import { Button } from "@app/components/ui/button";
import {
    ArrowRight,
    ArrowUpDown,
    Check,
    MoreHorizontal,
    X
} from "lucide-react";
import Link from "next/link";
import { useRouter } from "next/navigation";
import { AxiosResponse } from "axios";
import { useState } from "react";
import CreateSiteForm from "./CreateSiteForm";
import ConfirmDeleteDialog from "@app/components/ConfirmDeleteDialog";
import { toast } from "@app/hooks/useToast";
import { formatAxiosError } from "@app/lib/api";
import { createApiClient } from "@app/lib/api";
import { useEnvContext } from "@app/hooks/useEnvContext";
import CreateSiteFormModal from "./CreateSiteModal";
<<<<<<< HEAD
import { useTranslations } from "next-intl";
=======
import { parseDataSize } from '@app/lib/dataSize';
>>>>>>> 3257edc2

export type SiteRow = {
    id: number;
    nice: string;
    name: string;
    mbIn: string;
    mbOut: string;
    orgId: string;
    type: "newt" | "wireguard";
    online: boolean;
};

type SitesTableProps = {
    sites: SiteRow[];
    orgId: string;
};

export default function SitesTable({ sites, orgId }: SitesTableProps) {
    const router = useRouter();

    const [isDeleteModalOpen, setIsDeleteModalOpen] = useState(false);
    const [selectedSite, setSelectedSite] = useState<SiteRow | null>(null);
    const [rows, setRows] = useState<SiteRow[]>(sites);

    const api = createApiClient(useEnvContext());
    const t = useTranslations();

    const deleteSite = (siteId: number) => {
        api.delete(`/site/${siteId}`)
            .catch((e) => {
                console.error(t('siteErrorDelete'), e);
                toast({
                    variant: "destructive",
                    title: t('siteErrorDelete'),
                    description: formatAxiosError(e, t('siteErrorDelete'))
                });
            })
            .then(() => {
                router.refresh();
                setIsDeleteModalOpen(false);

                const newRows = rows.filter((row) => row.id !== siteId);

                setRows(newRows);
            });
    };

    const columns: ColumnDef<SiteRow>[] = [
        {
            id: "dots",
            cell: ({ row }) => {
                const siteRow = row.original;
                const router = useRouter();

                return (
                    <DropdownMenu>
                        <DropdownMenuTrigger asChild>
                            <Button variant="ghost" className="h-8 w-8 p-0">
                                <span className="sr-only">Open menu</span>
                                <MoreHorizontal className="h-4 w-4" />
                            </Button>
                        </DropdownMenuTrigger>
                        <DropdownMenuContent align="end">
                            <Link
                                className="block w-full"
                                href={`/${siteRow.orgId}/settings/sites/${siteRow.nice}`}
                            >
                                <DropdownMenuItem>
                                    {t('viewSettings')}
                                </DropdownMenuItem>
                            </Link>
                            <DropdownMenuItem
                                onClick={() => {
                                    setSelectedSite(siteRow);
                                    setIsDeleteModalOpen(true);
                                }}
                            >
                                <span className="text-red-500">{t('delete')}</span>
                            </DropdownMenuItem>
                        </DropdownMenuContent>
                    </DropdownMenu>
                );
            }
        },
        {
            accessorKey: "name",
            header: ({ column }) => {
                return (
                    <Button
                        variant="ghost"
                        onClick={() =>
                            column.toggleSorting(column.getIsSorted() === "asc")
                        }
                    >
                        {t('name')}
                        <ArrowUpDown className="ml-2 h-4 w-4" />
                    </Button>
                );
            }
        },
        {
            accessorKey: "online",
            header: ({ column }) => {
                return (
                    <Button
                        variant="ghost"
                        onClick={() =>
                            column.toggleSorting(column.getIsSorted() === "asc")
                        }
                    >
                        {t('online')}
                        <ArrowUpDown className="ml-2 h-4 w-4" />
                    </Button>
                );
            },
            cell: ({ row }) => {
                const originalRow = row.original;
                if (
                    originalRow.type == "newt" ||
                    originalRow.type == "wireguard"
                ) {
                    if (originalRow.online) {
                        return (
                            <span className="text-green-500 flex items-center space-x-2">
                                <div className="w-2 h-2 bg-green-500 rounded-full"></div>
                                <span>{t('online')}</span>
                            </span>
                        );
                    } else {
                        return (
                            <span className="text-neutral-500 flex items-center space-x-2">
                                <div className="w-2 h-2 bg-gray-500 rounded-full"></div>
                                <span>{t('offline')}</span>
                            </span>
                        );
                    }
                } else {
                    return <span>-</span>;
                }
            }
        },
        {
            accessorKey: "nice",
            header: ({ column }) => {
                return (
                    <Button
                        variant="ghost"
                        onClick={() =>
                            column.toggleSorting(column.getIsSorted() === "asc")
                        }
                    >
                        {t('site')}
                        <ArrowUpDown className="ml-2 h-4 w-4" />
                    </Button>
                );
            }
        },
        {
            accessorKey: "mbIn",
            header: ({ column }) => {
                return (
                    <Button
                        variant="ghost"
                        onClick={() =>
                            column.toggleSorting(column.getIsSorted() === "asc")
                        }
                    >
                        {t('dataIn')}
                        <ArrowUpDown className="ml-2 h-4 w-4" />
                    </Button>
                );
            },
            sortingFn: (rowA, rowB) => 
                parseDataSize(rowA.original.mbIn) - parseDataSize(rowB.original.mbIn)
        },
        {
            accessorKey: "mbOut",
            header: ({ column }) => {
                return (
                    <Button
                        variant="ghost"
                        onClick={() =>
                            column.toggleSorting(column.getIsSorted() === "asc")
                        }
                    >
                        {t('dataOut')}
                        <ArrowUpDown className="ml-2 h-4 w-4" />
                    </Button>
                );
            },
            sortingFn: (rowA, rowB) =>
                parseDataSize(rowA.original.mbOut) - parseDataSize(rowB.original.mbOut),
        },
        {
            accessorKey: "type",
            header: ({ column }) => {
                return (
                    <Button
                        variant="ghost"
                        onClick={() =>
                            column.toggleSorting(column.getIsSorted() === "asc")
                        }
                    >
                        {t('connectionType')}
                        <ArrowUpDown className="ml-2 h-4 w-4" />
                    </Button>
                );
            },
            cell: ({ row }) => {
                const originalRow = row.original;

                if (originalRow.type === "newt") {
                    return (
                        <div className="flex items-center space-x-2">
                            <span>Newt</span>
                        </div>
                    );
                }

                if (originalRow.type === "wireguard") {
                    return (
                        <div className="flex items-center space-x-2">
                            <span>WireGuard</span>
                        </div>
                    );
                }

                if (originalRow.type === "local") {
                    return (
                        <div className="flex items-center space-x-2">
                            <span>{t('local')}</span>
                        </div>
                    );
                }
            }
        },
        {
            id: "actions",
            cell: ({ row }) => {
                const siteRow = row.original;
                return (
                    <div className="flex items-center justify-end">
                        <Link
                            href={`/${siteRow.orgId}/settings/sites/${siteRow.nice}`}
                        >
                            <Button variant={"outlinePrimary"} className="ml-2">
                                {t('edit')}
                                <ArrowRight className="ml-2 w-4 h-4" />
                            </Button>
                        </Link>
                    </div>
                );
            }
        }
    ];

    return (
        <>
            {selectedSite && (
                <ConfirmDeleteDialog
                    open={isDeleteModalOpen}
                    setOpen={(val) => {
                        setIsDeleteModalOpen(val);
                        setSelectedSite(null);
                    }}
                    dialog={
                        <div className="space-y-4">
                            <p>
                                {t('siteQuestionRemove', {selectedSite: selectedSite?.name || selectedSite?.id})}
                            </p>

                            <p>  
                                {t('siteMessageRemove')}
                            </p>

                            <p>
                                {t('siteMessageConfirm')}
                            </p>
                        </div>
                    }
                    buttonText={t('siteConfirmDelete')}
                    onConfirm={async () => deleteSite(selectedSite!.id)}
                    string={selectedSite.name}
                    title={t('siteDelete')}
                />
            )}

            <SitesDataTable
                columns={columns}
                data={rows}
                createSite={() =>
                    router.push(`/${orgId}/settings/sites/create`)
                }
            />
        </>
    );
}<|MERGE_RESOLUTION|>--- conflicted
+++ resolved
@@ -27,11 +27,8 @@
 import { createApiClient } from "@app/lib/api";
 import { useEnvContext } from "@app/hooks/useEnvContext";
 import CreateSiteFormModal from "./CreateSiteModal";
-<<<<<<< HEAD
 import { useTranslations } from "next-intl";
-=======
 import { parseDataSize } from '@app/lib/dataSize';
->>>>>>> 3257edc2
 
 export type SiteRow = {
     id: number;
