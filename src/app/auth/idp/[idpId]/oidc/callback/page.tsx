import { cookies } from "next/headers";
import ValidateOidcToken from "./ValidateOidcToken";
<<<<<<< HEAD
import { idp } from "@server/db";
import { db } from "@server/db";
import { eq } from "drizzle-orm";
import { getTranslations } from "next-intl/server";
=======
import { cache } from "react";
import { priv } from "@app/lib/api";
import { AxiosResponse } from "axios";
import { GetIdpResponse } from "@server/routers/idp";

export const dynamic = "force-dynamic";
>>>>>>> c1fd38ac

export default async function Page(props: {
    params: Promise<{ orgId: string; idpId: string }>;
    searchParams: Promise<{
        code: string;
        state: string;
    }>;
}) {
    const params = await props.params;
    const searchParams = await props.searchParams;
    const t = await getTranslations();

    const allCookies = await cookies();
    const stateCookie = allCookies.get("p_oidc_state")?.value;


<<<<<<< HEAD
    if (!idpRes) {
        return <div>{t('idpErrorNotFound')}</div>;
=======
    const idpRes = await cache(
        async () => await priv.get<AxiosResponse<GetIdpResponse>>(`/idp/${params.idpId}`)
    )();

    const foundIdp = idpRes.data?.data?.idp;

    if (!foundIdp) {
        return <div>IdP not found</div>;
>>>>>>> c1fd38ac
    }

    return (
        <>
            <ValidateOidcToken
                orgId={params.orgId}
                idpId={params.idpId}
                code={searchParams.code}
                expectedState={searchParams.state}
                stateCookie={stateCookie}
                idp={{ name: foundIdp.name }}
            />
        </>
    );
}<|MERGE_RESOLUTION|>--- conflicted
+++ resolved
@@ -1,18 +1,12 @@
 import { cookies } from "next/headers";
 import ValidateOidcToken from "./ValidateOidcToken";
-<<<<<<< HEAD
-import { idp } from "@server/db";
-import { db } from "@server/db";
-import { eq } from "drizzle-orm";
-import { getTranslations } from "next-intl/server";
-=======
 import { cache } from "react";
 import { priv } from "@app/lib/api";
 import { AxiosResponse } from "axios";
 import { GetIdpResponse } from "@server/routers/idp";
+import { getTranslations } from "next-intl/server";
 
 export const dynamic = "force-dynamic";
->>>>>>> c1fd38ac
 
 export default async function Page(props: {
     params: Promise<{ orgId: string; idpId: string }>;
@@ -29,10 +23,6 @@
     const stateCookie = allCookies.get("p_oidc_state")?.value;
 
 
-<<<<<<< HEAD
-    if (!idpRes) {
-        return <div>{t('idpErrorNotFound')}</div>;
-=======
     const idpRes = await cache(
         async () => await priv.get<AxiosResponse<GetIdpResponse>>(`/idp/${params.idpId}`)
     )();
@@ -40,8 +30,7 @@
     const foundIdp = idpRes.data?.data?.idp;
 
     if (!foundIdp) {
-        return <div>IdP not found</div>;
->>>>>>> c1fd38ac
+        return <div>{t('idpErrorNotFound')}</div>;
     }
 
     return (
