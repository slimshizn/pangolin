"use client";

import React, { useState, useEffect } from "react";
import Link from "next/link";
import { useParams, usePathname } from "next/navigation";
import { cn } from "@app/lib/cn";
import { ChevronDown, ChevronRight } from "lucide-react";
import { useUserContext } from "@app/hooks/useUserContext";

export interface SidebarNavItem {
    href: string;
    title: string;
    icon?: React.ReactNode;
    children?: SidebarNavItem[];
    autoExpand?: boolean;
}

export interface SidebarNavProps extends React.HTMLAttributes<HTMLElement> {
    items: SidebarNavItem[];
    disabled?: boolean;
    onItemClick?: () => void;
}

export function SidebarNav({
    className,
    items,
    disabled = false,
    onItemClick,
    ...props
}: SidebarNavProps) {
    const pathname = usePathname();
    const params = useParams();
    const orgId = params.orgId as string;
    const niceId = params.niceId as string;
    const resourceId = params.resourceId as string;
    const userId = params.userId as string;
<<<<<<< HEAD
    const [expandedItems, setExpandedItems] = useState<Set<string>>(new Set());
=======
    const clientId = params.clientId as string;
>>>>>>> f6a19631

    const { user } = useUserContext();

    function hydrateHref(val: string): string {
        return val
            .replace("{orgId}", orgId)
            .replace("{niceId}", niceId)
            .replace("{resourceId}", resourceId)
            .replace("{userId}", userId)
            .replace("{clientId}", clientId);
    }

    // Initialize expanded items based on autoExpand property and current path
    useEffect(() => {
        const autoExpanded = new Set<string>();

        function findAutoExpandedAndActivePath(
            items: SidebarNavItem[],
            parentHrefs: string[] = []
        ) {
            items.forEach((item) => {
                const hydratedHref = hydrateHref(item.href);

                // Add current item's href to the path
                const currentPath = [...parentHrefs, hydratedHref];

                // Auto expand if specified or if this item or any child is active
                if (item.autoExpand || pathname.startsWith(hydratedHref)) {
                    // Expand all parent sections when a child is active
                    currentPath.forEach((href) => autoExpanded.add(href));
                }

                // Recursively check children
                if (item.children) {
                    findAutoExpandedAndActivePath(item.children, currentPath);
                }
            });
        }

        findAutoExpandedAndActivePath(items);
        setExpandedItems(autoExpanded);
    }, [items, pathname]);

    function toggleItem(href: string) {
        setExpandedItems((prev) => {
            const newSet = new Set(prev);
            if (newSet.has(href)) {
                newSet.delete(href);
            } else {
                newSet.add(href);
            }
            return newSet;
        });
    }

    function renderItems(items: SidebarNavItem[], level = 0) {
        return items.map((item) => {
            const hydratedHref = hydrateHref(item.href);
            const isActive = pathname.startsWith(hydratedHref);
            const hasChildren = item.children && item.children.length > 0;
            const isExpanded = expandedItems.has(hydratedHref);
            const indent = level * 16; // Base indent for each level

            return (
                <div key={hydratedHref}>
                    <div
                        className="flex items-center group"
                        style={{ marginLeft: `${indent}px` }}
                    >
                        <div
                            className={cn(
                                "flex items-center w-full transition-colors rounded-md",
                                isActive && level === 0 && "bg-primary/10"
                            )}
                        >
                            <Link
                                href={hydratedHref}
                                className={cn(
                                    "flex items-center w-full px-3 py-2",
                                    isActive
                                        ? "text-primary font-medium"
                                        : "text-muted-foreground group-hover:text-foreground",
                                    disabled && "cursor-not-allowed opacity-60"
                                )}
                                onClick={(e) => {
                                    if (disabled) {
                                        e.preventDefault();
                                    } else if (onItemClick) {
                                        onItemClick();
                                    }
                                }}
                                tabIndex={disabled ? -1 : undefined}
                                aria-disabled={disabled}
                            >
                                {item.icon && (
                                    <span className="mr-3">{item.icon}</span>
                                )}
                                {item.title}
                            </Link>
                            {hasChildren && (
                                <button
                                    onClick={() => toggleItem(hydratedHref)}
                                    className="p-2 rounded-md text-muted-foreground hover:text-foreground cursor-pointer"
                                    disabled={disabled}
                                >
                                    {isExpanded ? (
                                        <ChevronDown className="h-5 w-5" />
                                    ) : (
                                        <ChevronRight className="h-5 w-5" />
                                    )}
                                </button>
                            )}
                        </div>
                    </div>
                    {hasChildren && isExpanded && (
                        <div className="space-y-1 mt-1">
                            {renderItems(item.children || [], level + 1)}
                        </div>
                    )}
                </div>
            );
        });
    }

    return (
        <nav
            className={cn(
                "flex flex-col space-y-2",
                disabled && "pointer-events-none opacity-60",
                className
            )}
            {...props}
        >
            {renderItems(items)}
        </nav>
    );
}<|MERGE_RESOLUTION|>--- conflicted
+++ resolved
@@ -34,11 +34,8 @@
     const niceId = params.niceId as string;
     const resourceId = params.resourceId as string;
     const userId = params.userId as string;
-<<<<<<< HEAD
     const [expandedItems, setExpandedItems] = useState<Set<string>>(new Set());
-=======
     const clientId = params.clientId as string;
->>>>>>> f6a19631
 
     const { user } = useUserContext();
 
