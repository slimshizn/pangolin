--- conflicted
+++ resolved
@@ -37,27 +37,8 @@
     const niceId = params.niceId as string;
     const resourceId = params.resourceId as string;
     const userId = params.userId as string;
-<<<<<<< HEAD
-    const [expandedItems, setExpandedItems] = useState<Set<string>>(new Set());
     const clientId = params.clientId as string;
-    const { licenseStatus, isUnlocked } = useLicenseStatusContext();
-
-    const { user } = useUserContext();
-
-    function hydrateHref(val: string): string {
-        return val
-            .replace("{orgId}", orgId)
-            .replace("{niceId}", niceId)
-            .replace("{resourceId}", resourceId)
-            .replace("{userId}", userId)
-            .replace("{clientId}", clientId);
-    }
-
-    // Initialize expanded items based on autoExpand property and current path
-    useEffect(() => {
-=======
     const [expandedItems, setExpandedItems] = useState<Set<string>>(() => {
->>>>>>> 9a167b5a
         const autoExpanded = new Set<string>();
 
         function findAutoExpandedAndActivePath(
@@ -90,7 +71,8 @@
             .replace("{orgId}", orgId)
             .replace("{niceId}", niceId)
             .replace("{resourceId}", resourceId)
-            .replace("{userId}", userId);
+            .replace("{userId}", userId)
+            .replace("{clientId}", clientId);
     }
 
     function toggleItem(href: string) {
